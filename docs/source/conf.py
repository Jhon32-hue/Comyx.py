# Configuration file for the Sphinx documentation builder.
#
# For the full list of built-in configuration values, see the documentation:
# https://www.sphinx-doc.org/en/master/usage/configuration.html

# -- Project information -----------------------------------------------------
# https://www.sphinx-doc.org/en/master/usage/configuration.html#project-information

import os
import sys

sys.path.insert(0, os.path.abspath("../.."))

# Package information
import comyx

version = comyx.__version__

project = "Comyx"
copyright = "2023, Muhammad Umer"
author = "Muhammad Umer"
release = str(version)

# -- General configuration ---------------------------------------------------

master_doc = "index"
templates_path = ["_templates"]
exclude_patterns = []

# -- Extension configuration -------------------------------------------------

extensions = [
    "autoapi.extension",
    "sphinx.ext.autodoc",
    "sphinx.ext.autosummary",
    "sphinx.ext.napoleon",
    "sphinx.ext.todo",
    "sphinx.ext.viewcode",
    "sphinx_copybutton",
    "sphinx_design",
    "sphinx_favicon",
    "sphinx_togglebutton",
    "myst_nb",
]

intersphinx_mapping = {
    "python": ("https://docs.python.org/3/", None),
    "numpy": ("https://numpy.org/doc/stable/", None),
    "scipy": ("https://docs.scipy.org/doc/scipy-1.12.0/", None),
}
source_suffix = [".rst", ".ipynb", ".md"]

source_suffix = [".rst", ".ipynb", ".md"]

# -- Options for HTML output -------------------------------------------------
html_theme = "sphinx_book_theme"
html_title = ""
html_static_path = ["_static"]
html_show_sourcelink = False
html_show_sphinx = False
html_logo = "./_static/comyx_200px.png"
html_favicon = "./_static/favicon.png"
html_css_files = [
    "comyx.css",
]

# Add canonical URL
html_baseurl = os.environ.get("READTHEDOCS_CANONICAL_URL", "/")

html_theme_options = {
<<<<<<< HEAD
    "icon_links": [
        {
            "name": "GitHub",
            "url": "https://github.com/muhd-umer/comyx",
            "icon": "fa-brands fa-github",
        },
        {
            "name": "PyPI",
            "url": "https://pypi.org/project/comyx/",
            "icon": "https://pypi.org/static/images/logo-small.2a411bc6.svg",
            "type": "url",
        },
    ],
    "footer_start": ["copyright"],
    "navbar_start": ["navbar-logo"],
    "navbar_align": "left",
    "navbar_center": ["navbar-nav"],
    "show_toc_level": 3,
    "show_nav_level": 3,
=======
    "show_toc_level": 2,
    "repository_url": "https://github.com/muhd-umer/comyx",
    "use_repository_button": True,  # add a "link to repository" button
    "navigation_with_keys": False,
>>>>>>> b51bdda0
}

html_context = {
    "github_user": "muhd-umer",
    "github_repo": "comyx",
    "github_version": "main",
    "doc_path": "docs",
    "default_mode": "light",
}

html_extra_path = ["_extra/googlee67cda8bc2355b91.html"]

# -- Options for autosummary/autodoc output ------------------------------------
autosummary_generate = True

# -- Options for autoapi -------------------------------------------------------

# Optionally disable autoapi generation for all files in a directory
autoapi_generate_api_docs = True
autoapi_type = "python"
autoapi_dirs = ["../../comyx"]
autoapi_keep_files = False
autoapi_root = "api"
autoapi_member_order = "groupwise"
autoapi_template_dir = "_templates/autoapi"
autoapi_options = [
    "members",
    "undoc-members",
    "show-inheritance",
    "show-module-summary",
    "imported-members",
]
autodoc_typehints = "signature"
python_use_unqualified_type_names = True


def skip_submodules(app, what, name, obj, skip, options):
    if what == "module":
        skip = True
    return skip


def setup(sphinx):
    sphinx.connect("autoapi-skip-member", skip_submodules)


remove_from_toctrees = ["_autosummary/*"]<|MERGE_RESOLUTION|>--- conflicted
+++ resolved
@@ -68,32 +68,10 @@
 html_baseurl = os.environ.get("READTHEDOCS_CANONICAL_URL", "/")
 
 html_theme_options = {
-<<<<<<< HEAD
-    "icon_links": [
-        {
-            "name": "GitHub",
-            "url": "https://github.com/muhd-umer/comyx",
-            "icon": "fa-brands fa-github",
-        },
-        {
-            "name": "PyPI",
-            "url": "https://pypi.org/project/comyx/",
-            "icon": "https://pypi.org/static/images/logo-small.2a411bc6.svg",
-            "type": "url",
-        },
-    ],
-    "footer_start": ["copyright"],
-    "navbar_start": ["navbar-logo"],
-    "navbar_align": "left",
-    "navbar_center": ["navbar-nav"],
-    "show_toc_level": 3,
-    "show_nav_level": 3,
-=======
     "show_toc_level": 2,
     "repository_url": "https://github.com/muhd-umer/comyx",
     "use_repository_button": True,  # add a "link to repository" button
     "navigation_with_keys": False,
->>>>>>> b51bdda0
 }
 
 html_context = {
